<<<<<<< HEAD
ssversion = 2.6.8-ForgeLoaded
=======
ssversion = 2.6.8
>>>>>>> 3688540d
ssname = serversync<|MERGE_RESOLUTION|>--- conflicted
+++ resolved
@@ -1,6 +1,2 @@
-<<<<<<< HEAD
-ssversion = 2.6.8-ForgeLoaded
-=======
 ssversion = 2.6.8
->>>>>>> 3688540d
 ssname = serversync